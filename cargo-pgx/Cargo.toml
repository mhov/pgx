[package]
name = "cargo-pgx"
<<<<<<< HEAD
version = "0.2.0-beta.2"
=======
version = "0.2.0-beta.3"
>>>>>>> 9c1a6337
authors = ["ZomboDB, LLC <zombodb@gmail.com>"]
edition = "2018"
license = "MIT"
description = "cargo subcommand for 'pgx' to make Postgres extension development easy"
homepage = "https://github.com/zombodb/pgx/cargo-pgx"
repository = "https://github.com/zombodb/pgx/cargo-pgx"
documentation = "https://docs.rs/cargo-pgx"
categories = ["development-tools::cargo-plugins", "command-line-utilities", "database"]
keywords = ["database", "postgres", "postgresql", "extension"]
readme = "README.md"
exclude = [ "*.png" ]


[dependencies]
clap = { version = "2.33.3", features = [ "yaml" ] }
colored = "2.0.0"
env_proxy = "0.4.1"
num_cpus = "1.13.0"
<<<<<<< HEAD
pgx-utils = { path = "../pgx-utils", version = "0.2.0-beta.2" }
proc-macro2 = { version = "1.0.30", features = [ "span-locations" ] }
=======
pgx-utils = { path = "../pgx-utils", version = "0.2.0-beta.3" }
proc-macro2 = { version = "1.0.32", features = [ "span-locations" ] }
>>>>>>> 9c1a6337
quote = "1.0.10"
rayon = "1.5.1"
regex = "1.5.4"
rttp_client = { version = "0.1.0", features = ["tls-native"] }
<<<<<<< HEAD
syn = { version = "1.0.80", features = [ "extra-traits", "full", "fold", "parsing" ] }
=======
syn = { version = "1.0.81", features = [ "extra-traits", "full", "fold", "parsing" ] }
>>>>>>> 9c1a6337
unescape = "0.1.0"
fork = "0.1.18"
libloading = "0.7.1"
symbolic = "8.3.2"<|MERGE_RESOLUTION|>--- conflicted
+++ resolved
@@ -1,10 +1,6 @@
 [package]
 name = "cargo-pgx"
-<<<<<<< HEAD
-version = "0.2.0-beta.2"
-=======
 version = "0.2.0-beta.3"
->>>>>>> 9c1a6337
 authors = ["ZomboDB, LLC <zombodb@gmail.com>"]
 edition = "2018"
 license = "MIT"
@@ -23,22 +19,13 @@
 colored = "2.0.0"
 env_proxy = "0.4.1"
 num_cpus = "1.13.0"
-<<<<<<< HEAD
-pgx-utils = { path = "../pgx-utils", version = "0.2.0-beta.2" }
-proc-macro2 = { version = "1.0.30", features = [ "span-locations" ] }
-=======
 pgx-utils = { path = "../pgx-utils", version = "0.2.0-beta.3" }
 proc-macro2 = { version = "1.0.32", features = [ "span-locations" ] }
->>>>>>> 9c1a6337
 quote = "1.0.10"
 rayon = "1.5.1"
 regex = "1.5.4"
 rttp_client = { version = "0.1.0", features = ["tls-native"] }
-<<<<<<< HEAD
-syn = { version = "1.0.80", features = [ "extra-traits", "full", "fold", "parsing" ] }
-=======
 syn = { version = "1.0.81", features = [ "extra-traits", "full", "fold", "parsing" ] }
->>>>>>> 9c1a6337
 unescape = "0.1.0"
 fork = "0.1.18"
 libloading = "0.7.1"
