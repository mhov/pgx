--- conflicted
+++ resolved
@@ -16,14 +16,7 @@
 pg_test = []
 
 [dependencies]
-<<<<<<< HEAD
-pgx = "=0.6.0"
-=======
 pgx = "=0.6.1"
-pgx-macros = "=0.6.1"
-pgx-utils = "=0.6.1"
-
->>>>>>> 5b3b3fa3
 
 [dev-dependencies]
 pgx-tests = "=0.6.1"
