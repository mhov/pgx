[package]
name = "pgx-tests"
version = "0.6.1"
authors = ["ZomboDB, LLC <zombodb@gmail.com>"]
license = "MIT"
description = "Test framework for 'pgx'-based Postgres extensions"
homepage = "https://github.com/tcdi/pgx"
repository = "https://github.com/tcdi/pgx"
documentation = "https://docs.rs/pgx-tests"
readme = "README.md"
edition = "2021"

[lib]
crate-type = [ "cdylib", "lib" ]

[features]
default = [ ]
pg11 = [ "pgx/pg11" ]
pg12 = [ "pgx/pg12" ]
pg13 = [ "pgx/pg13" ]
pg14 = [ "pgx/pg14" ]
pg15 = [ "pgx/pg15" ]
pg_test = [ ]
no-schema-generation = [ "pgx/no-schema-generation", "pgx-macros/no-schema-generation" ]

[package.metadata.docs.rs]
features = ["pg14"]
no-default-features = true
targets = ["x86_64-unknown-linux-gnu"]
# Enable `#[cfg(docsrs)]` (https://docs.rs/about/builds#cross-compiling)
rustc-args = ["--cfg", "docsrs"]
rustdoc-args = ["--cfg", "docsrs"]

[dependencies]
owo-colors = "3.5.0"
once_cell = "1.16.0"
<<<<<<< HEAD
libc = "0.2.137"
pgx-macros = { path = "../pgx-macros", version = "=0.6.0" }
pgx-pg-config = { path = "../pgx-pg-config", version = "=0.6.0" }
=======
libc = "0.2.138"
pgx-macros = { path = "../pgx-macros", version = "=0.6.1" }
pgx-pg-config = { path = "../pgx-pg-config", version = "=0.6.1" }
pgx-utils = { path = "../pgx-utils", version = "=0.6.1" }
>>>>>>> 5b3b3fa3
postgres = "0.19.4"
regex = "1.7.0"
serde = "1.0.149"
serde_json = "1.0.89"
time = "0.3.17"
eyre = "0.6.8"
thiserror = "1.0"

[dependencies.pgx]
path = "../pgx"
default-features = false
features = [ "time-crate" ] # testing purposes
version = "=0.6.1"<|MERGE_RESOLUTION|>--- conflicted
+++ resolved
@@ -34,16 +34,9 @@
 [dependencies]
 owo-colors = "3.5.0"
 once_cell = "1.16.0"
-<<<<<<< HEAD
 libc = "0.2.137"
-pgx-macros = { path = "../pgx-macros", version = "=0.6.0" }
-pgx-pg-config = { path = "../pgx-pg-config", version = "=0.6.0" }
-=======
-libc = "0.2.138"
 pgx-macros = { path = "../pgx-macros", version = "=0.6.1" }
 pgx-pg-config = { path = "../pgx-pg-config", version = "=0.6.1" }
-pgx-utils = { path = "../pgx-utils", version = "=0.6.1" }
->>>>>>> 5b3b3fa3
 postgres = "0.19.4"
 regex = "1.7.0"
 serde = "1.0.149"
