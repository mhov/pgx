--- conflicted
+++ resolved
@@ -89,14 +89,14 @@
 
     - name: errors example
       run: cd pgx-examples/errors && cargo pgx test pg${{ matrix.version }}
-<<<<<<< HEAD
       env:
         RUSTC_WRAPPER: sccache
 
-=======
     - name: operators example
       run: cd pgx-examples/operators && cargo pgx test pg${{ matrix.version }}
->>>>>>> b42509d7
+      env:
+        RUSTC_WRAPPER: sccache
+
     - name: spi example
       run: cd pgx-examples/spi && cargo pgx test pg${{ matrix.version }}
       env:
