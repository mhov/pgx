--- conflicted
+++ resolved
@@ -19,13 +19,9 @@
 // However, reexporting them seems fine for now.
 
 pub use crate::datum::{
-<<<<<<< HEAD
-    AnyNumeric, Date, Interval, Numeric, Time, TimeWithTimeZone, Timestamp, TimestampWithTimeZone,
-=======
-    AnyNumeric, Array, Date, FromDatum, IntoDatum, Numeric, PgVarlena, PostgresType, Range,
+    AnyNumeric, Array, Date, Interval, FromDatum, IntoDatum, Numeric, PgVarlena, PostgresType, Range,
     RangeData, RangeSubType, Time, TimeWithTimeZone, Timestamp, TimestampWithTimeZone,
     VariadicArray,
->>>>>>> 7c3aba88
 };
 pub use crate::inoutfuncs::{InOutFuncs, JsonInOutFuncs, PgVarlenaInOutFuncs};
 
